--- conflicted
+++ resolved
@@ -110,20 +110,12 @@
 
     if args.mode == 'train':
         train_dataset = QADataset('train', args.train_tasks)
-<<<<<<< HEAD
         # train ds is shuffled in its constructor
         train_dataloader = DataLoader(train_dataset, batch_size=args.batch_size, shuffle=False, drop_last=True, collate_fn=QADataset.collate_fn)
         log.info(f'Loaded train set with {len(train_dataset)} instances')
 
         eval_dataset = QADataset('dev', args.train_tasks)
         eval_dataloader = DataLoader(eval_dataset, batch_size=args.batch_size, shuffle=False, drop_last=False, collate_fn=QADataset.collate_fn)
-=======
-        train_dataloader = DataLoader(train_dataset, batch_size=args.batch_size, shuffle=True, drop_last=True, collate_fn=QADataset.collate_fn, num_workers=8)
-        log.info(f'Loaded train set with {len(train_dataset)} instances')
-
-        eval_dataset = QADataset('dev', args.train_tasks)
-        eval_dataloader = DataLoader(eval_dataset, batch_size=args.batch_size, shuffle=False, collate_fn=QADataset.collate_fn, num_workers=8)
->>>>>>> b1f34a51
         log.info(f'Loaded dev set with {len(eval_dataset)} instances')
 
     elif args.mode == 'eval':
